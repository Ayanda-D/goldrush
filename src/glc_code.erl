--- conflicted
+++ resolved
@@ -9,10 +9,7 @@
 -compile({nowarn_unused_function, {abstract_all,4}}).
 -compile({nowarn_unused_function, {abstract_any,4}}).
 -compile({nowarn_unused_function, {abstract_with,3}}).
-<<<<<<< HEAD
 -compile({nowarn_unused_function, {abstract_within,3}}).
-=======
->>>>>>> d1ecd4f3
 -compile({nowarn_unused_function, {abstract_getkey,4}}).
 -compile({nowarn_unused_function, {abstract_getkey_,4}}).
 -compile({nowarn_unused_function, {abstract_getparam,3}}).
@@ -96,12 +93,6 @@
         ?erl:arity_qualifier(
             ?erl:atom(table),
             ?erl:integer(1)),
-<<<<<<< HEAD
-=======
-        %?erl:arity_qualifier(
-        %    ?erl:atom(sidejob),
-        %    ?erl:integer(2)),
->>>>>>> d1ecd4f3
         ?erl:arity_qualifier(
             ?erl:atom(runjob),
             ?erl:integer(2)),
@@ -168,19 +159,11 @@
              [?erl:application(none,
                         ?erl:atom(job_result), [
                           ?erl:catch_expr(
-<<<<<<< HEAD
                             abstract_apply(glc_run, execute, [
                                 ?erl:variable("Fun"),
                                 ?erl:list([?erl:variable("Meta"), 
                                            ?erl:abstract(Store)])
                             ])),
-=======
-                            abstract_apply(timer, tc, [
-                                ?erl:variable("Fun"),
-                                ?erl:list([?erl:variable("Meta"), 
-                                           ?erl:abstract(Store)])
-                                ])),
->>>>>>> d1ecd4f3
                             ?erl:variable("Meta")])
              ] 
         )]),
@@ -209,7 +192,6 @@
     end.
 
 %% @private Return the original query as an expression.
-<<<<<<< HEAD
 abstract_query({with, Query, _}) ->
     [?erl:abstract(Query)];
 abstract_query([{with, _Query, _}|_] = I) ->
@@ -221,14 +203,6 @@
 abstract_query({all, [{with, _Q, _A}|_] = I}) ->
     Queries = glc_lib:reduce(glc:all([Q || {with, Q, _} <- I])),
     [?erl:abstract(Queries)];
-%=======
-%abstract_query({with, _, _}) ->
-%    [?erl:abstract([])];
-%>>>>>>> Add support for job processing and variable storage with local state
-=======
-abstract_query({with, _, _}) ->
-    [?erl:abstract([])];
->>>>>>> d1ecd4f3
 abstract_query(Query) ->
     [?erl:abstract(Query)].
 
@@ -251,15 +225,6 @@
        ?erl:case_expr(?erl:variable("JobResult"),
          [
           ?erl:clause(
-<<<<<<< HEAD
-=======
-            [?erl:tuple([?erl:atom('EXIT'),?erl:variable("Reason")])],
-            none,
-            [abstract_count(job_error),
-             ?erl:tuple([?erl:atom(error), ?erl:variable("Reason")])]),
-
-          ?erl:clause(
->>>>>>> d1ecd4f3
             [?erl:tuple([?erl:variable("Time"), ?erl:variable("Result")])],
             none,
             [?erl:case_expr(?erl:variable("Result"),
@@ -267,7 +232,6 @@
                 ?erl:clause(
                   [?erl:tuple([?erl:atom(error),?erl:variable("Reason")])],
                   none,
-<<<<<<< HEAD
                   [abstract_count(input), abstract_count(job_error),
                    ?erl:application(none, ?erl:atom(handle_), 
                         abstract_job(Time, [?erl:tuple([?erl:atom(error), 
@@ -276,27 +240,16 @@
                    ?erl:tuple([?erl:variable("Time"), 
                                ?erl:tuple([?erl:atom(error), 
                                            ?erl:variable("Reason")])])]),
-=======
-                  [abstract_count(job_error),
-                   ?erl:tuple([?erl:atom(error), ?erl:variable("Reason")])]),
->>>>>>> d1ecd4f3
 
                 ?erl:clause(
                   [?erl:variable("Result")],
                   none,
-<<<<<<< HEAD
                   [abstract_count(input), abstract_count(job_run),
                    ?erl:application(none, ?erl:atom(handle_), 
                         abstract_job(Time)),
                    abstract_count(job_time, ?erl:variable("Time")),
                    ?erl:tuple([?erl:variable("Time"), 
                                ?erl:variable("Result")])])
-=======
-                  [abstract_count(job_run),
-                   ?erl:application(none, ?erl:atom(handle_), abstract_job(Time)),
-                   abstract_count(job_time, ?erl:variable("Time")),
-                   ?erl:variable("Result")])
->>>>>>> d1ecd4f3
                ])
             ])
          ])
@@ -304,7 +257,6 @@
     )].
 
 abstract_job(Time) ->
-<<<<<<< HEAD
     abstract_job(Time, []).
 abstract_job(Time, Error) ->
     Pairs = abstract_apply(gre, pairs, [?erl:variable("Meta")]),
@@ -312,12 +264,6 @@
     [abstract_apply(gre, make, 
               [abstract_apply(erlang, '++', [?erl:list(Error), 
                              abstract_apply(erlang, '++', [Pairs, Runtime])]),
-=======
-    Pairs = abstract_apply(gre, pairs, [?erl:variable("Meta")]),
-    Runtime = ?erl:list([?erl:tuple([?erl:atom(runtime), Time])]),
-    [abstract_apply(gre, make, 
-              [abstract_apply(erlang, '++', [Pairs, Runtime]),
->>>>>>> d1ecd4f3
                ?erl:abstract([list])])].
 
 %% @private Return the clauses of the info/1 function.
@@ -353,7 +299,6 @@
 
 %% @private Return a list of expressions to apply a filter.
 %% @todo Allow mulitple functions to be specified using `with/2'.
-<<<<<<< HEAD
 -spec abstract_filter(glc_ops:op() | [glc_ops:op()], #module{}, #state{}) -> [syntaxTree()].
 abstract_filter({Type, [{with, _Cond, _Fun}|_] = I}, Data, State) when Type =:= all; Type =:= any ->
     Cond = glc_lib:reduce(glc:Type([Q || {with, Q, _} <- I])),
@@ -374,13 +319,6 @@
         _OnMatch=fun(State2) ->
             [abstract_count(output)] ++ 
                 abstract_with(Fun, Data, State2) end,
-=======
--spec abstract_filter(glc_ops:op(), #module{}, #state{}) -> [syntaxTree()].
-abstract_filter({with, Cond, Fun}, Data, State) ->
-    abstract_filter_(Cond,
-        _OnMatch=fun(State2) ->
-            [abstract_count(output)] ++ abstract_with(Fun, Data#module.store, State2) end,
->>>>>>> d1ecd4f3
         _OnNomatch=fun(_State2) -> [abstract_count(filter)] end, State);
 abstract_filter(Cond, _Data, State) ->
     abstract_filter_(Cond,
@@ -464,7 +402,6 @@
     OnNomatch(State).
 
 %% @private
-<<<<<<< HEAD
 -spec abstract_with(fun((gre:event()) -> term()), 
                     #module{}, #state{}) -> [syntaxTree()].
 abstract_with([Fun0|_] = Funs, Data, State) 
@@ -479,34 +416,6 @@
     abstract_getparam(Fun, fun(#state{event=Event, paramvars=Params}) ->
             {_, Fun2} = lists:keyfind(Fun, 1, Params),
             [abstract_with_({Fun, Fun2}, Event, Data)]
-%=======
-%-spec abstract_with(fun((gre:event()) -> term()), #module{}, #state{}) -> [syntaxTree()].
-%abstract_with(Fun, Store, State) when is_function(Fun, 1); is_function(Fun, 2)  ->
-%    abstract_getparam(Fun, fun(#state{event=Event, paramvars=Params}) ->
-%            {_, Fun2} = lists:keyfind(Fun, 1, Params),
-%            [?erl:application(none, Fun2, 
-%                              case Fun of
-%                                  _ when is_function(Fun, 1) ->
-%                                     [Event];
-%                                  _ when is_function(Fun, 2) ->
-%                                     [Event, ?erl:abstract(Store)]
-%                              end
-%                             )]
-%>>>>>>> Add support for job processing and variable storage with local state
-=======
--spec abstract_with(fun((gre:event()) -> term()), #module{}, #state{}) -> [syntaxTree()].
-abstract_with(Fun, Store, State) when is_function(Fun, 1); is_function(Fun, 2)  ->
-    abstract_getparam(Fun, fun(#state{event=Event, paramvars=Params}) ->
-            {_, Fun2} = lists:keyfind(Fun, 1, Params),
-            [?erl:application(none, Fun2, 
-                              case Fun of
-                                  _ when is_function(Fun, 1) ->
-                                     [Event];
-                                  _ when is_function(Fun, 2) ->
-                                     [Event, ?erl:abstract(Store)]
-                              end
-                             )]
->>>>>>> d1ecd4f3
         end, State).
 
 abstract_within([{H, Fun, Data}|T], OnNomatch, State) ->
@@ -649,7 +558,6 @@
 abstract_count(Counter) ->
     abstract_count(Counter, 1).
 abstract_count(Counter, Value) when is_integer(Value) ->
-<<<<<<< HEAD
     abstract_apply(gr_counter, update_counter,
         [abstract_apply(table, [?erl:atom(counters)]),
          ?erl:abstract(Counter),
@@ -659,18 +567,6 @@
         [abstract_apply(table, [?erl:atom(counters)]),
          ?erl:abstract(Counter),
          ?erl:tuple([?erl:abstract(2), Value])
-=======
-    abstract_apply(gr_counter, update_counter,
-        [abstract_apply(table, [?erl:atom(counters)]),
-         ?erl:abstract(Counter),
-         ?erl:abstract({2,Value})]);
-abstract_count(Counter, Value) ->
-    abstract_apply(gr_counter, update_counter,
-        [abstract_apply(table, [?erl:atom(counters)]),
-         ?erl:abstract(Counter),
-         ?erl:tuple([?erl:abstract(2),
-                     Value])
->>>>>>> d1ecd4f3
         ]).
 
 
